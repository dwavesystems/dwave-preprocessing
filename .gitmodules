[submodule "testscpp/Catch2"]
	path = testscpp/Catch2
	url = https://github.com/catchorg/Catch2.git
	branch = v2.x
<<<<<<< HEAD
[submodule "extern/taskflow"]
	path = extern/taskflow
	url = https://github.com/taskflow/taskflow.git
=======
[submodule "extern/spdlog"]
	path = extern/spdlog
	url = https://github.com/gabime/spdlog.git
>>>>>>> dcdec355
<|MERGE_RESOLUTION|>--- conflicted
+++ resolved
@@ -2,12 +2,9 @@
 	path = testscpp/Catch2
 	url = https://github.com/catchorg/Catch2.git
 	branch = v2.x
-<<<<<<< HEAD
 [submodule "extern/taskflow"]
 	path = extern/taskflow
 	url = https://github.com/taskflow/taskflow.git
-=======
 [submodule "extern/spdlog"]
 	path = extern/spdlog
-	url = https://github.com/gabime/spdlog.git
->>>>>>> dcdec355
+	url = https://github.com/gabime/spdlog.git