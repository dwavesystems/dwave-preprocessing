--- conflicted
+++ resolved
@@ -270,72 +270,8 @@
         // TODO: Implement
         return false;
     }
-<<<<<<< HEAD
-
-    // *-- remove self-loops
-    substitute_self_loops();
-
-    // Trivial techniques -----------------------------------------------------
-
-    bool changes = true;
-    const index_type max_num_rounds = 100;  // todo: make configurable
-    for (index_type num_rounds = 0; num_rounds < max_num_rounds; ++num_rounds) {
-        if (!changes) break;
-        changes = false;
-
-        // *-- clear out 0 variables/interactions in the constraints and objective
-        changes = remove_zero_biases(model_.objective) || changes;
-        for (index_type c = 0; c < model_.num_constraints(); ++c) {
-            changes = remove_zero_biases(model_.constraint_ref(c)) || changes;
-        }
-
-        // *-- clear out small linear biases in the constraints
-        // todo: temporarily hard-coded the FEASIBILITY_TOLERANCE here.
-        // todo: ideally this should be added to dimod.
-        bias_type FEASIBILITY_TOLERANCE = 1.0e-6;
-        for (size_type c = 0; c < model_.num_constraints(); ++c) {
-            auto& constraint = model_.constraint_ref(c);
-            std::vector<index_type> small_biases;
-            std::vector<index_type> small_biases_temp;
-            bias_type reduction = 0;
-            bias_type reduction_limit = 0;
-
-            for (auto& v : constraint.variables()) {
-                // ax ◯ c
-                bias_type a = constraint.linear(v);
-                bias_type lb = constraint.lower_bound(v);
-                bias_type ub = constraint.upper_bound(v);
-                bias_type v_range = ub - lb;
-
-                if (abs(a) < 1.0e-3 && abs(a) * v_range * constraint.num_variables()
-                < 1.0e-2 * FEASIBILITY_TOLERANCE) {
-                small_biases_temp.emplace_back(v);
-                reduction += a * lb;
-                reduction_limit += abs(a) * v_range;
-                }
-
-                if (abs(a) < 1.0e-10)  small_biases.emplace_back(v);
-                continue;
-            }
-
-            if (reduction_limit < 1.0e-1 * FEASIBILITY_TOLERANCE) {
-                constraint.set_rhs(constraint.rhs() - reduction);
-                for (auto& u : small_biases_temp) small_biases.emplace_back(u);
-            }
-
-
-            for (auto& v : small_biases) {
-                constraint.remove_variable(v);
-            }
-    }
-
-        // *-- todo: check for NAN
-
-        // *-- remove single variable constraints
-=======
     bool technique_remove_single_variable_constraints() {
         bool ret = false;
->>>>>>> 56c3335c
         size_type c = 0;
         while (c < model_.num_constraints()) {
             auto& constraint = model_.constraint_ref(c);
