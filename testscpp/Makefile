--- conflicted
+++ resolved
@@ -2,12 +2,8 @@
 SRC := $(ROOT)/dwave/preprocessing/
 CATCH2 := $(ROOT)/testscpp/Catch2/single_include/
 DIMOD := $(shell python -c 'import dimod; print(dimod.get_include())')
-<<<<<<< HEAD
 SPDLOG := $(ROOT)/extern/spdlog/include/
 INCLUDES := -I $(SRC)/include/ -I $(DIMOD) -I $(CATCH2) -I $(SPDLOG)
-=======
-INCLUDES := -I $(SRC)/include/ -I $(DIMOD) -I $(CATCH2)
->>>>>>> 8e2dc837
 FLAGS := -std=c++17 -Wall -Wno-unknown-pragmas -Wno-sign-compare -Wno-deprecated-declarations -fcompare-debug-second -O3 
 
 all: update test_main test_main_parallel tests tests_parallel
@@ -21,10 +17,7 @@
 test_main: test_main.cpp
 	g++ $(FLAGS) -c test_main.cpp
 	g++ $(FLAGS) test_main.o tests/*.cpp -o test_main $(INCLUDES)
-<<<<<<< HEAD
 
-=======
->>>>>>> 8e2dc837
 test_main_parallel: test_main.cpp
 	g++ $(FLAGS) -fopenmp -c test_main.cpp -o test_main_parallel.o
 	g++ $(FLAGS) -fopenmp test_main_parallel.o tests/*.cpp -o test_main_parallel $(INCLUDES)
