ROOT := ..
SRC := $(ROOT)/dwave/preprocessing/
CATCH2 := $(ROOT)/testscpp/Catch2/single_include/
DIMOD := $(shell python -c 'import dimod; print(dimod.get_include())')
<<<<<<< HEAD
TASKFLOW := $(ROOT)/extern/taskflow/
INCLUDES := -I $(SRC)/include/ -I $(DIMOD) -I $(CATCH2) -I $(TASKFLOW)
=======
SPDLOG := $(ROOT)/extern/spdlog/include/
INCLUDES := -I $(SRC)/include/ -I $(DIMOD) -I $(CATCH2) -I $(SPDLOG)
>>>>>>> dcdec355
FLAGS := -std=c++17 -Wall -Wno-unknown-pragmas -Wno-sign-compare -Wno-deprecated-declarations -fcompare-debug-second -O3 

all: update test_main test_main_parallel tests tests_parallel

tests: test_main.out
	./test_main 

tests_parallel: test_main_parallel.out
	./test_main_parallel

test_main: test_main.cpp
<<<<<<< HEAD
	g++ $(FLAGS) -pthread -c test_main.cpp
	g++ $(FLAGS) -pthread test_main.o tests/*.cpp -o test_main $(INCLUDES)
=======
	g++ $(FLAGS) -c test_main.cpp
	g++ $(FLAGS) test_main.o tests/*.cpp -o test_main $(INCLUDES)
>>>>>>> dcdec355

test_main_parallel: test_main.cpp
	g++ $(FLAGS) -fopenmp -c test_main.cpp -o test_main_parallel.o
	g++ $(FLAGS) -fopenmp test_main_parallel.o tests/*.cpp -o test_main_parallel $(INCLUDES)

update:
	git submodule init
	git submodule update

clean:
	rm -f *.out *.o test_main test_main_parallel<|MERGE_RESOLUTION|>--- conflicted
+++ resolved
@@ -2,13 +2,9 @@
 SRC := $(ROOT)/dwave/preprocessing/
 CATCH2 := $(ROOT)/testscpp/Catch2/single_include/
 DIMOD := $(shell python -c 'import dimod; print(dimod.get_include())')
-<<<<<<< HEAD
 TASKFLOW := $(ROOT)/extern/taskflow/
-INCLUDES := -I $(SRC)/include/ -I $(DIMOD) -I $(CATCH2) -I $(TASKFLOW)
-=======
 SPDLOG := $(ROOT)/extern/spdlog/include/
-INCLUDES := -I $(SRC)/include/ -I $(DIMOD) -I $(CATCH2) -I $(SPDLOG)
->>>>>>> dcdec355
+INCLUDES := -I $(SRC)/include/ -I $(DIMOD) -I $(CATCH2) -I $(SPDLOG) -I $(TASKFLOW)
 FLAGS := -std=c++17 -Wall -Wno-unknown-pragmas -Wno-sign-compare -Wno-deprecated-declarations -fcompare-debug-second -O3 
 
 all: update test_main test_main_parallel tests tests_parallel
@@ -20,13 +16,8 @@
 	./test_main_parallel
 
 test_main: test_main.cpp
-<<<<<<< HEAD
 	g++ $(FLAGS) -pthread -c test_main.cpp
 	g++ $(FLAGS) -pthread test_main.o tests/*.cpp -o test_main $(INCLUDES)
-=======
-	g++ $(FLAGS) -c test_main.cpp
-	g++ $(FLAGS) test_main.o tests/*.cpp -o test_main $(INCLUDES)
->>>>>>> dcdec355
 
 test_main_parallel: test_main.cpp
 	g++ $(FLAGS) -fopenmp -c test_main.cpp -o test_main_parallel.o
